--- conflicted
+++ resolved
@@ -355,7 +355,7 @@
   cursor: pointer;
 }
 
-<<<<<<< HEAD
+
 ::-webkit-scrollbar {
   width: 12px; /* Set the width of the scrollbar */
 }
@@ -384,9 +384,6 @@
 }
 
 
-
-=======
->>>>>>> 31e292ac
 /*Mobile responsive*/
 
 @media (max-width: 768px) {
@@ -439,11 +436,10 @@
     max-width: 300px; 
     height: auto; 
   }
-<<<<<<< HEAD
+
   h2 {
     font-size: 20px; 
   }
 }/* Style the vertical scrollbar */
-=======
-}
->>>>>>> 31e292ac
+
+}