:root {
  /* ====== */

  /* BREAKPOINTS */
  --bp-max-xs: 575px;
  --bp-min-sm: 576px;
  --bp-min-md: 768px;
  --bp-min-lg: 992px;
  --bp-min-xl: 1200px;
  --bp-min-xxl: 1400px;

  /* COLORS - DARK THEME (default) */
  --color-background: #000000ec;
  --color-primary: #6fb7d7;
  --color-secondary: #8bf710ec;
  --color-tertiary: #0C356A;
  --color-text: #fff;

  /* Light theme variables */
  --color-background-light: #ffffff;
  --color-text-light: #000000;
  --color-primary-light: #2563eb;
  --color-secondary-light: #dc2626;
  --color-tertiary-light: #1e40af;

  /* ====== */

  /* FONTS */
  --font-family-body: "Oxanium", cursive;
  --font-size-em: 1.2em;
  --font-size-mammoth: 2.488rem;
  --font-size-xhuge: 2.074rem;
  --font-size-huge: 1.728rem;
  --font-size-xlarge: 1.44rem;
  --font-size-large: 1.2rem;
  --font-size-normal: 1rem;
  --font-size-tiny: 0.579rem;
  --line-height: 1.5;
  --line-height-thin: 1.25;
  --font-weight-bold: 600;
  --font-weight-semibold: 500;
  --font-weight-normal: 400;
  --font-weight-light: 300;
  --font-weight-thin: 200;
  --template-width-sm: 33.3333%;
  --template-width-md: 50%;
  --template-width-lg: 100%;
}

/* LIGHT THEME */
.light-theme {
  --color-background: var(--color-background-light);
  --color-text: var(--color-text-light);
  --color-primary: var(--color-primary-light);
  --color-secondary: var(--color-secondary-light);
  --color-tertiary: var(--color-tertiary-light);
}

* {
  margin: 0;
  padding: 0;
  box-sizing: border-box;
}

body {
  background-color: var(--color-background);
  color: var(--color-text);
  transition: background-color 0.3s ease, color 0.3s ease;
}

h2 {                                                
  font-size: var(--font-size-xhuge);
  color: var(--color-text);
  align-items: center;
  justify-content: center;
  text-align: center;
  margin: 10px;
}

.template {
  width: var(--template-width-sm);
  display: inline-block;
  border: 30px solid transparent;
}

/* Navbar container - FIXED: Using CSS variables */
.navbar {
  background-color: var(--color-background);
  display: flex;
  justify-content: space-between;
  border-radius: 5px;
  border-top-left-radius: 50px;
  border-top-right-radius: 50px;
  border-bottom-left-radius: 50px;
  border-bottom-right-radius: 50px;
  align-items: center;
  padding: 20px 40px;
  box-shadow: inset rgba(63, 64, 65, 0.363) -10px -14px 16px, 
              rgba(124, 215, 221, 0.22) 1px -2px 20px 20px;
  color: var(--color-text);
  position: sticky;
  top: 0;
  z-index: 1;
  margin-bottom: 40px;
  margin-top: 10px;
  width: 90%;
  margin-left: 5%;
  transition: all 0.3s ease;
}

/* Logo style */
.logo {
  font-weight: bold;
  font-size: 2rem;
  color: var(--color-text);
}

/* Navigation links style */
.nav-links {
  list-style: none;
  display: flex;
  align-items: center;
}

.nav-links li {
  margin-right: 20px;
}

.nav-links a {
  text-decoration: none;
  color: var(--color-text);
  font-size: var(--font-size-large);
  transition: color 0.2s;
}

.nav-links a:hover {
  color: var(--color-primary);
}

.template .meme {
  width: 100%;
  height: 350px;
  background-size: cover;
  background-position: center;
  cursor: pointer;
  transition: all 0.3s;
  border-radius: 5px;
}

.template .meme:hover {
  filter: grayscale(100%);
  transform: scale(1.05);
}

.memebnao {
  display: flex;
  align-items: center;
  justify-content: center;
  flex-direction: column;
  text-align: center;
  margin-top: 5%;
}

.memebnao img {
  width: auto;
  height: 400px;
  border: 1px solid var(--color-text);
  border-radius: 5px;
  margin: 0 auto;
  margin-bottom: 5%;
}

.btns {
  display: inline-block;
  margin-top: 1.5%;
}

.backbtn {
  font-size: var(--font-size-large);
  background: transparent;
  width: 100px;
  height: 45px;
  border-radius: 10px;
  color: var(--color-secondary);
  background-color: var(--color-tertiary);
  cursor: pointer;
  border: none;
  transition: all 0.3s ease;
}

input {
  width: 180px;
  height: 40px;
  margin-left: 10px;
  background: transparent;
  border-top: none;
  border-left: none;
  border-right: none;
  border-bottom: 1px solid var(--color-text);
  color: var(--color-text);
  font-size: var(--font-size-large);
}

/* FIXED: Placeholder color using CSS variable */
::placeholder {
  color: var(--color-secondary);
  opacity: 0.7;
}

.generatebutton {
  margin-top: 7px;
  height: 45px;
  width: 150px;
  margin-left: 60px;
  background: transparent;
  font-size: var(--font-size-large);
  border-radius: 10px;
  color: var(--color-secondary);
  background-color: var(--color-tertiary);
  cursor: pointer;
<<<<<<< HEAD
  margin-bottom: 100px;
  border: none;
  transition: all 0.3s ease;
=======
  margin-bottom: 20px;
>>>>>>> 22e9d420
}

.footer {
  background-color: var(--color-background);
  color: var(--color-text);
  padding: 10px 0;
  text-align: center;
  width: 100%;
<<<<<<< HEAD
  transition: all 0.3s ease;
=======
  margin-top: auto;
>>>>>>> 22e9d420
}

.footer p {
  margin: 0;
}

<<<<<<< HEAD
/* Search bar */
=======
/* media query for responsive design  */

@media screen and (max-width: 1500px) {
  .template {
    width: 50%;
  }
}

@media screen and (max-width: 768px) {
  .template {
    width: 100%;
  }
}

/* MEDIA QUERY FOR NAVBAR */

@media screen and (max-width: 768px) {
  .navbar {
    padding: 10px 15px;
  }

  .logo {
    font-size: 1.5rem;
  }

  .nav-links {
    gap: 8px;
  }

  .nav-links a {
    font-size: 0.875rem;
  }

  .goback {
    padding: 6px 12px;
    font-size: 0.75rem;
    min-width: auto;
  }
}

/* ======= */

/*Search bar*/

/* MemeSearch.css */
/* MemeSearch.css */
>>>>>>> 22e9d420
.meme-search {
  text-align: center;
  margin: 20px 0;
}

.mem {
  text-align: center;
  width: 100%;
  max-width: 300px;
  padding: 10px;
  border: 2px solid var(--color-text);
  border-radius: 20px;
  font-size: var(--font-size-normal);
  outline: none;
  background-color: var(--color-background);
  color: var(--color-text);
  transition: all 0.3s ease;
}

.goback {
  display: inline-flex;
  align-items: center;
  justify-content: center;
<<<<<<< HEAD
  width: 60px;
  height: 20px;
  background: var(--color-tertiary);
  color: var(--color-secondary);
  cursor: pointer;
=======
  border: none;
  min-width: auto;
  height: auto;
>>>>>>> 22e9d420
}

/* About us page */
.about-us {
  width: 100vw;
  margin: 1rem auto;
  display: flex;
  flex-direction: row;
  justify-content: center;
  align-items: center;
  padding: 1.5rem;
  height: 100vh;
  background-color: var(--color-background);
  text-align: left;
  color: var(--color-text);
  gap: 20px;
}
.right {
  width: 50%;
}
.left {
  width: 50%;
}
.left img {
  width: 500px;
}

.about-us p {
  font-size: var(--font-size-large);
  line-height: 1.5;
  margin-bottom: 1rem;
}

.pagination {
  display: flex;
  align-items: center;
  justify-content: center;
<<<<<<< HEAD
  margin-bottom: 100px;
  gap: 2px;
}

.pagination button {
  background-color: var(--color-text);
  color: var(--color-background);
  padding: 5px 5px;
  border: 1px solid var(--color-text);
  border-radius: 2px;
  cursor: pointer;
  transition: all 0.3s ease;
}

/* Theme toggle button styles */
/* Add this to your style.css */
.theme-toggle {
  background: transparent;
  border: 2px solid var(--color-text);
  color: var(--color-text);
  padding: 8px 16px;
  border-radius: 20px;
  cursor: pointer;
  font-size: var(--font-size-normal);
  font-weight: var(--font-weight-semibold);
  transition: all 0.3s ease;
  margin-left: 20px;
  margin-right: 20px;
  min-width: 100px;
  text-align: center;
}

.theme-toggle:hover {
  background-color: var(--color-primary);
  color: var(--color-background);
  transform: scale(1.05);
}

/* Better spacing for navbar items */
.nav-links {
  list-style: none;
  display: flex;
  align-items: center;
  gap: 20px; /* Consistent spacing */
}

.nav-links li {
  margin-right: 0; /* Remove individual margins since we're using gap */
=======
  margin-bottom: 20px;
  gap: 4px;
  flex-wrap: wrap;
}

.pagination button{
  background-color: #1f2937;
  color: #d1d5db;
  padding: 8px 12px;
  border: 1px solid #4b5563;
  border-radius: 8px;
  cursor: pointer;
  transition: all 0.2s ease;
  font-weight: 500;
  min-width: 40px;
}

.pagination button:hover:not(:disabled) {
  background-color: #374151;
  color: white;
  border-color: #6b7280;
}

.pagination button:disabled {
  opacity: 0.5;
  cursor: not-allowed;
}

.pagination button.active {
  background: linear-gradient(135deg, #3b82f6, #2563eb, #1d4ed8) !important;
  color: white !important;
  border-color: #60a5fa !important;
  box-shadow: 0 4px 20px 0 rgba(37, 99, 235, 0.6), 0 0 0 3px rgba(59, 130, 246, 0.4) !important;
  transform: scale(1.15) !important;
  font-weight: bold !important;
  z-index: 10;
  position: relative;
}

.pagination button.active:hover {
  background: linear-gradient(135deg, #2563eb, #1d4ed8, #1e40af) !important;
  box-shadow: 0 6px 25px 0 rgba(37, 99, 235, 0.7), 0 0 0 3px rgba(59, 130, 246, 0.5) !important;
  transform: scale(1.2) !important;
>>>>>>> 22e9d420
}

/* Specific spacing for larger screens */
@media screen and (min-width: 769px) {
  .nav-links {
    gap: 30px;
  }
}

/* Mobile responsive adjustments */
@media screen and (max-width: 768px) {
  .theme-toggle {
    margin: 10px 0;
    min-width: 80px;
    padding: 6px 12px;
    font-size: var(--font-size-tiny);
  }
  
  .nav-links {
    gap: 15px;
    flex-wrap: wrap;
    justify-content: center;
  }
}
/* Media queries */
@media screen and (max-width: 1500px) {
  .template {
    width: 50%;
  }
}

@media screen and (max-width: 768px) {
  .template {
    width: 100%;
  }
  
  .navbar {
    flex-direction: column;
    align-items: flex-start;
  }

  .logo {
    margin-bottom: 20px;
    margin-left: 130px;
  }

  .nav-links {
    width: 100%;
    justify-content: space-around;
  }

  .nav-links li {
    margin-right: 0;
  }
}

@media (max-width: 768px) {
  .template {
    width: 100%; 
    border: 10px solid transparent; 
  }
  .navbar {
    width: 100%;
    display: flex;
    align-items: center;
    justify-content: space-evenly;
    padding: 10px 20px; 
  }
  .logo {
    display: none; 
  }
  .nav-links li {
    margin-right: 10px; 
  }
  .generatebutton {
    margin-left: 10px;
  }
  .memebnao img {
    width: 100%; 
    height: auto; 
  }
  .backbtn {
    font-size: var(--font-size-large); 
  }
  input {
    width: 100%; 
    height: 40px;
    margin-left: 0;
  }
  .pagination {
    margin-top: 10px;
    margin-bottom: 20px; 
  }
  .pagination button {
    padding: 3px 3px; 
  }
  .about-us {
    flex-direction: column; 
    align-items: center;
  }
  .left img {
    width: 100%; 
    max-width: 300px; 
    height: auto; 
  }
} <|MERGE_RESOLUTION|>--- conflicted
+++ resolved
@@ -218,13 +218,9 @@
   color: var(--color-secondary);
   background-color: var(--color-tertiary);
   cursor: pointer;
-<<<<<<< HEAD
   margin-bottom: 100px;
   border: none;
   transition: all 0.3s ease;
-=======
-  margin-bottom: 20px;
->>>>>>> 22e9d420
 }
 
 .footer {
@@ -233,67 +229,14 @@
   padding: 10px 0;
   text-align: center;
   width: 100%;
-<<<<<<< HEAD
-  transition: all 0.3s ease;
-=======
-  margin-top: auto;
->>>>>>> 22e9d420
+  transition: all 0.3s ease;
 }
 
 .footer p {
   margin: 0;
 }
 
-<<<<<<< HEAD
 /* Search bar */
-=======
-/* media query for responsive design  */
-
-@media screen and (max-width: 1500px) {
-  .template {
-    width: 50%;
-  }
-}
-
-@media screen and (max-width: 768px) {
-  .template {
-    width: 100%;
-  }
-}
-
-/* MEDIA QUERY FOR NAVBAR */
-
-@media screen and (max-width: 768px) {
-  .navbar {
-    padding: 10px 15px;
-  }
-
-  .logo {
-    font-size: 1.5rem;
-  }
-
-  .nav-links {
-    gap: 8px;
-  }
-
-  .nav-links a {
-    font-size: 0.875rem;
-  }
-
-  .goback {
-    padding: 6px 12px;
-    font-size: 0.75rem;
-    min-width: auto;
-  }
-}
-
-/* ======= */
-
-/*Search bar*/
-
-/* MemeSearch.css */
-/* MemeSearch.css */
->>>>>>> 22e9d420
 .meme-search {
   text-align: center;
   margin: 20px 0;
@@ -317,17 +260,11 @@
   display: inline-flex;
   align-items: center;
   justify-content: center;
-<<<<<<< HEAD
   width: 60px;
   height: 20px;
   background: var(--color-tertiary);
   color: var(--color-secondary);
   cursor: pointer;
-=======
-  border: none;
-  min-width: auto;
-  height: auto;
->>>>>>> 22e9d420
 }
 
 /* About us page */
@@ -365,7 +302,6 @@
   display: flex;
   align-items: center;
   justify-content: center;
-<<<<<<< HEAD
   margin-bottom: 100px;
   gap: 2px;
 }
@@ -414,51 +350,6 @@
 
 .nav-links li {
   margin-right: 0; /* Remove individual margins since we're using gap */
-=======
-  margin-bottom: 20px;
-  gap: 4px;
-  flex-wrap: wrap;
-}
-
-.pagination button{
-  background-color: #1f2937;
-  color: #d1d5db;
-  padding: 8px 12px;
-  border: 1px solid #4b5563;
-  border-radius: 8px;
-  cursor: pointer;
-  transition: all 0.2s ease;
-  font-weight: 500;
-  min-width: 40px;
-}
-
-.pagination button:hover:not(:disabled) {
-  background-color: #374151;
-  color: white;
-  border-color: #6b7280;
-}
-
-.pagination button:disabled {
-  opacity: 0.5;
-  cursor: not-allowed;
-}
-
-.pagination button.active {
-  background: linear-gradient(135deg, #3b82f6, #2563eb, #1d4ed8) !important;
-  color: white !important;
-  border-color: #60a5fa !important;
-  box-shadow: 0 4px 20px 0 rgba(37, 99, 235, 0.6), 0 0 0 3px rgba(59, 130, 246, 0.4) !important;
-  transform: scale(1.15) !important;
-  font-weight: bold !important;
-  z-index: 10;
-  position: relative;
-}
-
-.pagination button.active:hover {
-  background: linear-gradient(135deg, #2563eb, #1d4ed8, #1e40af) !important;
-  box-shadow: 0 6px 25px 0 rgba(37, 99, 235, 0.7), 0 0 0 3px rgba(59, 130, 246, 0.5) !important;
-  transform: scale(1.2) !important;
->>>>>>> 22e9d420
 }
 
 /* Specific spacing for larger screens */
